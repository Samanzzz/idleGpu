--- conflicted
+++ resolved
@@ -39,7 +39,6 @@
 		$(srcdir)/../Icons/PythonCompiled.icns \
 		$(srcdir)/factorySettings.plist
 	rm -fr "Python Launcher.app"
-<<<<<<< HEAD
 	mkdir "Python Launcher.app"
 	mkdir "Python Launcher.app/Contents"
 	mkdir "Python Launcher.app/Contents/MacOS"
@@ -51,21 +50,6 @@
 	cp $(srcdir)/../Icons/PythonCompiled.icns  "Python Launcher.app/Contents/Resources"
 	cp $(srcdir)/factorySettings.plist  "Python Launcher.app/Contents/Resources"
 	cp -R $(srcdir)/English.lproj "Python Launcher.app/Contents/Resources"
-	find "Python Launcher.app" -name '.svn' -print0 | xargs -0 rm -r
-=======
-	$(RUNSHARED) $(BUILDPYTHON) $(BUNDLEBULDER) \
-		--builddir=. \
-		--name="Python Launcher" \
-		--executable="Python Launcher" \
-		--iconfile=$(srcdir)/../Icons/PythonLauncher.icns \
-		--bundle-id=org.python.PythonLauncher \
-		--resource=$(srcdir)/../Icons/PythonSource.icns \
-		--resource=$(srcdir)/../Icons/PythonCompiled.icns \
-		--resource=$(srcdir)/English.lproj \
-		--resource=$(srcdir)/factorySettings.plist \
-		--plist Info.plist \
-		build
->>>>>>> b1f4ec6b
 
 FileSettings.o: $(srcdir)/FileSettings.m
 	$(CC) $(CFLAGS) -o $@ -c $(srcdir)/FileSettings.m
