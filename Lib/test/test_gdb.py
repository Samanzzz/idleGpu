--- conflicted
+++ resolved
@@ -648,13 +648,8 @@
     baz\(a, b, c\)
 #[0-9]+ Frame 0x-?[0-9a-f]+, for file .*gdb_sample.py, line 4, in foo \(a=1, b=2, c=3\)
     bar\(a, b, c\)
-<<<<<<< HEAD
 #[0-9]+ Frame 0x-?[0-9a-f]+, for file .*gdb_sample.py, line 12, in <module> \(\)
-foo\(1, 2, 3\)
-=======
-#[0-9]+ Frame 0x[0-9a-f]+, for file .*gdb_sample.py, line 12, in <module> \(\)
     foo\(1, 2, 3\)
->>>>>>> d208416a
 ''')
 
 class PyPrintTests(DebuggerTests):
